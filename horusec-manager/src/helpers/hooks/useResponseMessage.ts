--- conflicted
+++ resolved
@@ -42,13 +42,10 @@
       'you do not have enough privileges for this action': t(
         'API_ERRORS.PRIVILEGES'
       ),
-<<<<<<< HEAD
-=======
       '{ACCOUNT} username already in use': t('API_ERRORS.USERNAME_IN_USE'),
       '{ACCOUNT} repository name already in use': t(
         'API_ERRORS.REPO_NAME_IN_USE'
       ),
->>>>>>> adf64426
       generic: t('API_ERRORS.GENERIC_ERROR'),
     };
 
